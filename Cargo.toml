[package]
name = "onet"
version = "0.10.12"
authors = ["Paulo <paulo@turboflakes.io>"]
description = "ONE-T is a performance report bot for the Polkadot and Kusama network with a special focus on the One Thousand validator programme" 
edition = "2018"

# See more keys and their definitions at https://doc.rust-lang.org/cargo/reference/manifest.html

[dependencies]
dotenv = "0.15"
envy = "0.4"
log = "0.4"
clap = "2.33"
lazy_static = "1.4"
derive_more = "0.99"
async-recursion = "1.0"
serde = "1.0.132"
serde_json = "1.0.68"
thiserror = "^1.0.24"
chrono = "0.4"
regex = "1.4.6"
reqwest = { version = "0.11", features = ["json", "blocking", "multipart"] }
url = "2.2.2"
base64 = "0.13.0"
rand = "0.8.5"
flate2 = "1.0"
# api
actix = "0.13"
actix-web = "4"
actix-web-actors = "4.1"
actix-cors = "0.6"
redis = { version = "0.19.0", features = ["async-std-comp"] }
mobc = { version = "0.7", default-features = false, features = ["async-std"] }
mobc-redis = { version = "0.7", default-features = false, features = ["async-std-comp"] }

# subxt dependencies
<<<<<<< HEAD
subxt = "0.22.0"
# NOTE: sp-consensus-babe is needed to be able to decode the authority index in the block header logs
sp-consensus-babe = {version = "0.10.0-dev", git = "https://github.com/paritytech/substrate" }

=======
subxt = "0.24.0"
>>>>>>> 55027e5c

async-std = { version = "1.11.0", features = ["attributes", "tokio1"] }
env_logger = "0.9.0"
futures = "0.3.13"
codec = { package = "parity-scale-codec", version = "3.0.0", default-features = false, features = ["derive", "full", "bit-vec"] }
hex = "0.4.3"<|MERGE_RESOLUTION|>--- conflicted
+++ resolved
@@ -35,14 +35,7 @@
 mobc-redis = { version = "0.7", default-features = false, features = ["async-std-comp"] }
 
 # subxt dependencies
-<<<<<<< HEAD
-subxt = "0.22.0"
-# NOTE: sp-consensus-babe is needed to be able to decode the authority index in the block header logs
-sp-consensus-babe = {version = "0.10.0-dev", git = "https://github.com/paritytech/substrate" }
-
-=======
 subxt = "0.24.0"
->>>>>>> 55027e5c
 
 async-std = { version = "1.11.0", features = ["attributes", "tokio1"] }
 env_logger = "0.9.0"
