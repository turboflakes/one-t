// The MIT License (MIT)
// Copyright © 2021 Aukbit Ltd.
//
// Permission is hereby granted, free of charge, to any person obtaining a copy
// of this software and associated documentation files (the "Software"), to deal
// in the Software without restriction, including without limitation the rights
// to use, copy, modify, merge, publish, distribute, sublicense, and/or sell
// copies of the Software, and to permit persons to whom the Software is
// furnished to do so, subject to the following conditions:
//
// The above copyright notice and this permission notice shall be included in all
// copies or substantial portions of the Software.
//
// THE SOFTWARE IS PROVIDED "AS IS", WITHOUT WARRANTY OF ANY KIND, EXPRESS OR
// IMPLIED, INCLUDING BUT NOT LIMITED TO THE WARRANTIES OF MERCHANTABILITY,
// FITNESS FOR A PARTICULAR PURPOSE AND NONINFRINGEMENT. IN NO EVENT SHALL THE
// AUTHORS OR COPYRIGHT HOLDERS BE LIABLE FOR ANY CLAIM, DAMAGES OR OTHER
// LIABILITY, WHETHER IN AN ACTION OF CONTRACT, TORT OR OTHERWISE, ARISING FROM,
// OUT OF OR IN CONNECTION WITH THE SOFTWARE OR THE USE OR OTHER DEALINGS IN THE
// SOFTWARE.

use crate::{
    responses::{
        AuthorityKey, AuthorityKeyCache, BlockResult, BlocksResult, CacheMap, ParachainsResult,
        SessionResult, ValidatorResult, ValidatorsResult,
    },
    ws::server::{Message, Remove, Server, WsResponseMessage},
};
use actix::prelude::*;
<<<<<<< HEAD
use onet_cache::{
    cache_latest_pushed_block_v2,
    provider::{create_or_await_pool, get_conn, RedisPool},
    types::{CacheKey, ChainKey, Index, Verbosity},
};
use onet_config::{Config, CONFIG};
use onet_errors::OnetError;
use onet_records::{BlockNumber, EpochIndex, SS58};

=======
>>>>>>> 8cc507d3
use futures::executor::block_on;
use log::{info, warn};
use onet_cache::{create_or_await_pool, get_conn, CacheKey, Index, RedisPool, Verbosity};
use onet_config::CONFIG;
use onet_records::{BlockNumber, EpochIndex, SS58};
use redis::aio::Connection;
use std::{collections::HashMap, str::FromStr, time::Duration};
use subxt::utils::AccountId32;

const BLOCK_INTERVAL: Duration = Duration::from_secs(6);

#[derive(Clone, Eq, Hash, PartialEq, Debug)]
pub enum Topic {
    FinalizedBlock(u8),
    BestBlock,
    Block(BlockNumber),
    NewSession,
    Validator(SS58),
    ParaAuthorities(EpochIndex, Verbosity),
    Parachains(EpochIndex),
}

impl std::fmt::Display for Topic {
    fn fmt(&self, f: &mut std::fmt::Formatter<'_>) -> std::fmt::Result {
        match self {
            Self::FinalizedBlock(previous_sessions) => {
                write!(f, "finalized_block:{}", previous_sessions)
            }
            Self::BestBlock => write!(f, "best_block"),
            Self::Block(block_number) => write!(f, "block:{}", block_number),
            Self::NewSession => write!(f, "new_session"),
            Self::Validator(account) => write!(f, "v:{}", account),
            Self::ParaAuthorities(index, verbosity) => write!(f, "pas:{}:{}", index, verbosity),
            Self::Parachains(index) => write!(f, "parachains:{}", index),
        }
    }
}

type ClientId = usize;

/// `Channel` manages topic subscriptions.
///
pub struct Channel {
    topic: Topic,
    sessions: HashMap<ClientId, Recipient<Message>>,
    cache: RedisPool,
    server_addr: Addr<Server>,
}

impl Channel {
    pub fn new(topic: Topic, addr: Addr<Server>) -> Channel {
        Channel {
            topic,
            sessions: HashMap::new(),
            cache: create_or_await_pool(CONFIG.clone()),
            server_addr: addr,
        }
    }

    /// Publish message to all subscribers in the channel
    fn publish_message(&self, message: &str, skip_id: usize) {
        for (id, addr) in &self.sessions {
            if *id != skip_id {
                let _ = addr.do_send(Message(message.to_owned()));
            }
        }
    }

    fn reply_message(&self, id: usize, message: &str) {
        if let Some(addr) = self.sessions.get(&id) {
            let _ = addr.do_send(Message(message.to_owned()));
        }
    }

    /// helper method that fetches data from cache and send it to subscribers at every block rate.
    fn run(&self, ctx: &mut Context<Self>) {
        ctx.run_interval(BLOCK_INTERVAL, |act, ctx| {
            // stop actor if no registered sessions
            if act.sessions.len() == 0 {
                ctx.stop();
                return;
            }
            let cache = &act.cache;
            let topic = &act.topic;

            // Process each client session
            for (client_id, _) in act.sessions.iter() {
                let client_id = *client_id;

                let future = async {
                    if let Err(e) = Self::process_session_client(cache, topic, client_id, act).await
                    {
                        warn!("Error processing client_id {}: {:?}", client_id, e);
                    }
                };
                block_on(future);
            }
        });
    }

    async fn process_session_client(
        cache: &RedisPool,
        topic: &Topic,
        client_id: ClientId,
        act: &Channel,
    ) -> Result<(), OnetError> {
        let config = CONFIG.clone();
        let mut conn = get_conn(cache).await?;

        match &topic {
            Topic::FinalizedBlock(number_previous_sessions) => {
                Self::handle_finalized_blocks(
                    &mut conn,
                    &config,
                    client_id,
                    *number_previous_sessions,
                    act,
                )
                .await?
            }
            Topic::BestBlock => {
                Self::handle_best_blocks(&mut conn, &config, client_id, act).await?
            }
            Topic::NewSession => Self::handle_new_session(&mut conn, act).await?,
            Topic::Validator(account) => {
                Self::handle_validator(&mut conn, client_id, account, act).await?
            }
            Topic::ParaAuthorities(index, verbosity) => {
                Self::handle_para_authorities(&mut conn, client_id, *index, verbosity, act).await?
            }
            Topic::Parachains(index) => {
                Self::handle_parachains(&mut conn, client_id, *index, act).await?
            }
            _ => return Ok(()),
        }
        Ok(())
    }

    async fn handle_finalized_blocks(
        conn: &mut Connection,
        config: &Config,
        client_id: ClientId,
        number_previous_sessions: u8,
        act: &Channel,
    ) -> Result<(), OnetError> {
        // Process Relay Chain finalized blocks
        Self::process_relay_chain_finalized_blocks(
            conn,
            config,
            client_id,
            number_previous_sessions,
            act,
        )
        .await?;

        // Process Asset Hub finalized blocks
        Self::process_asset_hub_finalized_blocks(conn, config, client_id, act).await?;

        Ok(())
    }

    async fn process_relay_chain_finalized_blocks(
        conn: &mut Connection,
        config: &Config,
        client_id: ClientId,
        number_previous_sessions: u8,
        act: &Channel,
    ) -> Result<(), OnetError> {
        let chain_key = ChainKey::RC;
        let cache_key = CacheKey::FinalizedBlock(chain_key.clone());
        if let Ok(finalized_block_number) = redis::cmd("GET")
            .arg(CacheKey::FinalizedBlock(chain_key.clone()))
            .query_async::<Connection, BlockNumber>(conn)
            .await
        {
            if let Ok(Some(pushed_block_number)) = redis::cmd("GET")
                .arg(CacheKey::PushedBlockByClientIdV2(
                    cache_key.to_string(),
                    client_id,
                ))
                .query_async::<Connection, Option<BlockNumber>>(conn)
                .await
            {
                // Note: if latest pushed block is different than the finalized block in the cache
                // just send all finalized blocks not pushed to clients yet.
                if finalized_block_number != pushed_block_number {
                    let mut data: Vec<BlockResult> = Vec::new();

                    let mut latest_block_number_pushed: Option<BlockNumber> =
                        Some(pushed_block_number);

                    while let Some(pushed_block_number) = latest_block_number_pushed {
                        if finalized_block_number == pushed_block_number {
                            latest_block_number_pushed = None;
                        } else {
                            let block_number = pushed_block_number + 1;
                            if let Ok(serialized_data) = redis::cmd("GET")
                                .arg(CacheKey::BlockByIndexStats(Index::Num(block_number.into())))
                                .query_async::<Connection, String>(conn)
                                .await
                            {
                                let mut block_data = CacheMap::new();
                                block_data
                                    .insert(String::from("block_number"), block_number.to_string());
                                block_data.insert(String::from("is_finalized"), (true).to_string());
                                block_data.insert(String::from("stats"), serialized_data);

                                //
                                data.push(block_data.into());
                            }
                            //
                            latest_block_number_pushed = Some(block_number);
                        }
                    }
                    // add blocks from previous sessions
                    for i in 0..number_previous_sessions {
                        let previous_session_block_number = finalized_block_number
                            - (config.blocks_per_session * (i as u32 + 1)) as u64;
                        if let Ok(serialized_data) = redis::cmd("GET")
                            .arg(CacheKey::BlockByIndexStats(Index::Num(
                                (previous_session_block_number).into(),
                            )))
                            .query_async::<Connection, String>(conn)
                            .await
                        {
                            let mut block_data = CacheMap::new();
                            block_data.insert(
                                String::from("block_number"),
                                previous_session_block_number.to_string(),
                            );
                            block_data.insert(String::from("is_finalized"), (true).to_string());
                            block_data.insert(String::from("stats"), serialized_data);
                            data.push(block_data.into());
                        }
                    }

                    let resp = WsResponseMessage {
                        r#type: String::from("blocks"),
                        result: BlocksResult::from(data),
                    };
                    if let Ok(serialized) = serde_json::to_string(&resp) {
                        act.publish_message(&serialized, 0);
                    }

                    // cache latest pushed block
                    if let Err(e) = cache_latest_pushed_block_v2(
                        conn,
                        &config,
                        &client_id,
                        cache_key.clone(),
                        finalized_block_number,
                    )
                    .await
                    {
                        warn!("Cache PushedBlock failed with error: {:?}", e);
                    }
                }
            } else {
                // first time just push to clients the last finalized block
                if let Ok(serialized_data) = redis::cmd("GET")
                    .arg(CacheKey::BlockByIndexStats(Index::Num(
                        finalized_block_number.into(),
                    )))
                    .query_async::<Connection, String>(conn)
                    .await
                {
                    let mut block_data = CacheMap::new();
                    block_data.insert(
                        String::from("block_number"),
                        finalized_block_number.to_string(),
                    );
                    block_data.insert(String::from("is_finalized"), (true).to_string());
                    block_data.insert(String::from("stats"), serialized_data);

                    let resp = WsResponseMessage {
                        r#type: String::from("block"),
                        result: BlockResult::from(block_data),
                    };
                    let serialized = serde_json::to_string(&resp).unwrap();
                    act.publish_message(&serialized, 0);

                    // cache latest pushed block
                    if let Err(e) = cache_latest_pushed_block_v2(
                        conn,
                        &config,
                        &client_id,
                        cache_key.clone(),
                        finalized_block_number,
                    )
                    .await
                    {
                        warn!("Cache PushedBlock failed with error: {:?}", e);
                    }
                }
            }
        }
        Ok(())
    }

    async fn process_asset_hub_finalized_blocks(
        conn: &mut Connection,
        config: &Config,
        client_id: ClientId,
        act: &Channel,
    ) -> Result<(), OnetError> {
        let chain_key = ChainKey::AH;
        let cache_key = CacheKey::FinalizedBlock(chain_key.clone());
        if let Ok(Some(block_number)) = redis::cmd("GET")
            .arg(CacheKey::FinalizedBlock(chain_key.clone()))
            .query_async::<Connection, Option<BlockNumber>>(conn)
            .await
        {
            if let Ok(pushed_block_number) = redis::cmd("GET")
                .arg(CacheKey::PushedBlockByClientIdV2(
                    cache_key.to_string(),
                    client_id,
                ))
                .query_async::<Connection, Option<BlockNumber>>(conn)
                .await
            {
                // Note: Check if it has not been sent to client already.
                if Some(block_number) != pushed_block_number {
                    let mut block_data = CacheMap::new();
                    block_data.insert(String::from("chain_key"), chain_key.to_string());
                    block_data.insert(String::from("block_number"), block_number.to_string());
                    block_data.insert(String::from("is_finalized"), (true).to_string());

                    let resp = WsResponseMessage {
                        r#type: String::from("block"),
                        result: BlockResult::from(block_data),
                    };
                    let serialized = serde_json::to_string(&resp).unwrap();
                    act.publish_message(&serialized, 0);

                    // cache latest pushed block
                    if let Err(e) = cache_latest_pushed_block_v2(
                        conn,
                        &config,
                        &client_id,
                        cache_key.clone(),
                        block_number,
                    )
                    .await
                    {
                        warn!("Cache PushedBlock failed with error: {:?}", e);
                    }
                }
            }
        }
        Ok(())
    }

    async fn handle_best_blocks(
        conn: &mut Connection,
        config: &Config,
        client_id: ClientId,
        act: &Channel,
    ) -> Result<(), OnetError> {
        for chain_key in [ChainKey::RC, ChainKey::AH] {
            let cache_key = CacheKey::BestBlock(chain_key.clone());
            if let Ok(Some(block_number)) = redis::cmd("GET")
                .arg(CacheKey::BestBlock(chain_key.clone()))
                .query_async::<Connection, Option<BlockNumber>>(conn)
                .await
            {
                if let Ok(pushed_block_number) = redis::cmd("GET")
                    .arg(CacheKey::PushedBlockByClientIdV2(
                        cache_key.to_string(),
                        client_id,
                    ))
                    .query_async::<Connection, Option<BlockNumber>>(conn)
                    .await
                {
                    // Note: Check if it has not been sent to client already.
                    if Some(block_number) != pushed_block_number {
                        let mut block_data = CacheMap::new();
                        block_data.insert(String::from("chain_key"), chain_key.to_string());
                        block_data.insert(String::from("block_number"), block_number.to_string());
                        block_data.insert(String::from("is_finalized"), "false".to_string());

                        let resp = WsResponseMessage {
                            r#type: String::from("block"),
                            result: BlockResult::from(block_data),
                        };
                        let serialized = serde_json::to_string(&resp).unwrap();
                        act.publish_message(&serialized, 0);

                        // cache latest pushed block
                        if let Err(e) = cache_latest_pushed_block_v2(
                            conn,
                            &config,
                            &client_id,
                            cache_key.clone(),
                            block_number,
                        )
                        .await
                        {
                            warn!("Cache PushedBlock failed with error: {:?}", e);
                        }
                    }
                }
            }
        }

        Ok(())
    }

    async fn handle_new_session(conn: &mut Connection, act: &Channel) -> Result<(), OnetError> {
        if let Ok(current) = redis::cmd("GET")
            .arg(CacheKey::SessionByIndex(Index::Str(String::from(
                "current",
            ))))
            .query_async::<Connection, EpochIndex>(conn)
            .await
        {
            if let Ok(mut current_data) = redis::cmd("HGETALL")
                .arg(CacheKey::SessionByIndex(Index::Num(current.into())))
                .query_async::<Connection, CacheMap>(conn)
                .await
            {
                let zero = "0".to_string();
                let current_block = current_data
                    .get("current_block")
                    .unwrap_or(&zero)
                    .parse::<BlockNumber>()
                    .unwrap_or_default();
                let start_block = current_data
                    .get("start_block")
                    .unwrap_or(&zero)
                    .parse::<BlockNumber>()
                    .unwrap_or_default();
                let diff = current_block - start_block;

                // let's push the current_session to clients every
                // the first 10 blocks of each session
                if diff < 10 {
                    // send previous session (clients might find it useful
                    // since is no longer the current session)
                    if let Ok(mut previous_data) = redis::cmd("HGETALL")
                        .arg(CacheKey::SessionByIndex(Index::Num((current - 1).into())))
                        .query_async::<Connection, CacheMap>(conn)
                        .await
                    {
                        // set is_current to false and send previous session
                        previous_data.insert(String::from("is_current"), (false).to_string());
                        let resp = WsResponseMessage {
                            r#type: String::from("session"),
                            result: SessionResult::from(previous_data),
                        };
                        let serialized = serde_json::to_string(&resp).unwrap();
                        act.publish_message(&serialized, 0);
                    }
                    // set is_current to true and send new session
                    current_data.insert(String::from("is_current"), (true).to_string());
                    let resp = WsResponseMessage {
                        r#type: String::from("session"),
                        result: SessionResult::from(current_data),
                    };
                    let serialized = serde_json::to_string(&resp).unwrap();
                    act.publish_message(&serialized, 0);
                }
            }
        }

        Ok(())
    }

    async fn handle_validator(
        conn: &mut Connection,
        client_id: ClientId,
        account: &SS58,
        act: &Channel,
    ) -> Result<(), OnetError> {
        let cache_key = CacheKey::FinalizedBlock(ChainKey::RC);
        if let Ok(finalized_block_number) = redis::cmd("GET")
            .arg(cache_key.to_string())
            .query_async::<Connection, BlockNumber>(conn)
            .await
        {
            if let Ok(pushed_block_number) = redis::cmd("GET")
                .arg(CacheKey::PushedBlockByClientIdV2(
                    cache_key.to_string(),
                    client_id,
                ))
                .query_async::<Connection, BlockNumber>(conn)
                .await
            {
                // Note: if latest pushed block equals finalized block in cache
                // just send latest cached data.
                if pushed_block_number == finalized_block_number {
                    if let Ok(current_session) = redis::cmd("GET")
                        .arg(CacheKey::SessionByIndex(Index::Str(String::from(
                            "current",
                        ))))
                        .query_async::<Connection, EpochIndex>(conn)
                        .await
                    {
                        if let Ok(data) = redis::cmd("HGETALL")
                            .arg(CacheKey::AuthorityKeyByAccountAndSession(
                                AccountId32::from_str(account).unwrap(),
                                current_session,
                            ))
                            .query_async::<Connection, AuthorityKeyCache>(conn)
                            .await
                        {
                            if !data.is_empty() {
                                let key: AuthorityKey = data.into();

                                if let Ok(mut data) = redis::cmd("HGETALL")
                                    .arg(key.to_string())
                                    .query_async::<Connection, CacheMap>(conn)
                                    .await
                                {
                                    if let Ok(tmp) = redis::cmd("HGETALL")
                                        .arg(CacheKey::AuthorityRecordVerbose(
                                            key.to_string(),
                                            Verbosity::Stats,
                                        ))
                                        .query_async::<Connection, CacheMap>(conn)
                                        .await
                                    {
                                        data.extend(tmp);
                                    }
                                    if let Ok(tmp) = redis::cmd("HGETALL")
                                        .arg(CacheKey::AuthorityRecordVerbose(
                                            key.to_string(),
                                            Verbosity::Summary,
                                        ))
                                        .query_async::<Connection, CacheMap>(conn)
                                        .await
                                    {
                                        data.extend(tmp);
                                    }
                                    data.insert(
                                        String::from("session"),
                                        current_session.to_string(),
                                    );
                                    let resp = WsResponseMessage {
                                        r#type: String::from("validator"),
                                        result: ValidatorResult::from(data),
                                    };
                                    let serialized = serde_json::to_string(&resp).unwrap();
                                    act.publish_message(&serialized, 0);
                                }
                            }
                        }
                    }
                }
            }
        }

        Ok(())
    }

    async fn handle_para_authorities(
        conn: &mut Connection,
        client_id: ClientId,
        index: EpochIndex,
        verbosity: &Verbosity,
        act: &Channel,
    ) -> Result<(), OnetError> {
        let cache_key = CacheKey::FinalizedBlock(ChainKey::RC);
        if let Ok(finalized_block_number) = redis::cmd("GET")
            .arg(cache_key.to_string())
            .query_async::<Connection, BlockNumber>(conn)
            .await
        {
            if let Ok(pushed_block_number) = redis::cmd("GET")
                .arg(CacheKey::PushedBlockByClientIdV2(
                    cache_key.to_string(),
                    client_id,
                ))
                .query_async::<Connection, BlockNumber>(conn)
                .await
            {
                // Note: if latest pushed block equals finalized block in cache
                // just send latest cached data.
                if pushed_block_number == finalized_block_number {
                    if let Ok(authority_keys) = redis::cmd("SMEMBERS")
                        .arg(CacheKey::AuthorityKeysBySessionParaOnly(index))
                        .query_async::<Connection, Vec<String>>(conn)
                        .await
                    {
                        if !authority_keys.is_empty() {
                            let mut data: Vec<ValidatorResult> = Vec::new();
                            for key in authority_keys.iter() {
                                if let Ok(mut auth) = redis::cmd("HGETALL")
                                    .arg(key)
                                    .query_async::<Connection, CacheMap>(conn)
                                    .await
                                {
                                    // Extend with requested verbosity data
                                    if let Ok(tmp) = redis::cmd("HGETALL")
                                        .arg(CacheKey::AuthorityRecordVerbose(
                                            key.to_string(),
                                            verbosity.clone(),
                                        ))
                                        .query_async::<Connection, CacheMap>(conn)
                                        .await
                                    {
<<<<<<< HEAD
                                        auth.extend(tmp);
=======
                                        // Note: if latest pushed block equals finalized block in cache
                                        // just send latest cached data.
                                        if pushed_block_number == finalized_block_number {
                                            if let Ok(authority_keys) = redis::cmd("SMEMBERS")
                                                .arg(CacheKey::AuthorityKeysBySessionParaOnly(
                                                    *index,
                                                ))
                                                .query_async::<Connection, Vec<String>>(&mut conn)
                                                .await
                                            {
                                                if !authority_keys.is_empty() {
                                                    let mut data: Vec<ValidatorResult> = Vec::new();
                                                    for key in authority_keys.iter() {
                                                        if let Ok(mut auth) = redis::cmd("HGETALL")
                                                            .arg(key)
                                                            .query_async::<Connection, CacheMap>(
                                                                &mut conn,
                                                            )
                                                            .await
                                                        {
                                                            // Extend with requested verbosity data
                                                            if let Ok(tmp) = redis::cmd("HGETALL")
                                                            .arg(CacheKey::AuthorityRecordVerbose(
                                                                key.to_string(),
                                                                verbosity.clone(),
                                                            ))
                                                            .query_async::<Connection, CacheMap>(
                                                                &mut conn,
                                                            )
                                                            .await
                                                        {
                                                            auth.extend(tmp);
                                                        }
                                                            // NOTE: discovery data is only updated once very X sessions
                                                            // until there is a strong reason to update this data over socket
                                                            // it will remain commented out
                                                            //
                                                            // let attempts = config
                                                            //     .discovery_epoch_rate
                                                            //     * config.discovery_history_attempts;
                                                            // if let Ok(discovery) =
                                                            //     get_discovery_data(
                                                            //         key,
                                                            //         &mut conn,
                                                            //         attempts.try_into().unwrap(),
                                                            //         None,
                                                            //     )
                                                            //     .await
                                                            // {
                                                            //     if !discovery.is_empty() {
                                                            //         auth.extend(discovery);
                                                            //     }
                                                            // }

                                                            data.push(auth.into());
                                                        }
                                                    }
                                                    let resp = WsResponseMessage {
                                                        r#type: String::from("validators"),
                                                        result: ValidatorsResult {
                                                            session: *index,
                                                            data,
                                                        },
                                                    };
                                                    let serialized =
                                                        serde_json::to_string(&resp).unwrap();
                                                    act.publish_message(&serialized, 0);
                                                }
                                            }
                                        }
>>>>>>> 8cc507d3
                                    }
                                    // Additional extend with discovery data
                                    if let Ok(mut discovery) = redis::cmd("HGETALL")
                                        .arg(CacheKey::AuthorityRecordVerbose(
                                            key.to_string(),
                                            Verbosity::Discovery,
                                        ))
                                        .query_async::<Connection, CacheMap>(conn)
                                        .await
                                    {
                                        // NOTE: discovery.ips is not needed to be available, so let's skip it.
                                        discovery.remove("ips");
                                        auth.extend(discovery);
                                    }
                                    data.push(auth.into());
                                }
                            }
                            let resp = WsResponseMessage {
                                r#type: String::from("validators"),
                                result: ValidatorsResult {
                                    session: index,
                                    data,
                                },
                            };
                            let serialized = serde_json::to_string(&resp).unwrap();
                            act.publish_message(&serialized, 0);
                        }
                    }
                }
            }
        }

        Ok(())
    }

    async fn handle_parachains(
        conn: &mut Connection,
        client_id: ClientId,
        index: EpochIndex,
        act: &Channel,
    ) -> Result<(), OnetError> {
        let cache_key = CacheKey::FinalizedBlock(ChainKey::RC);
        if let Ok(finalized_block_number) = redis::cmd("GET")
            .arg(cache_key.to_string())
            .query_async::<Connection, BlockNumber>(conn)
            .await
        {
            if let Ok(pushed_block_number) = redis::cmd("GET")
                .arg(CacheKey::PushedBlockByClientIdV2(
                    cache_key.to_string(),
                    client_id,
                ))
                .query_async::<Connection, BlockNumber>(conn)
                .await
            {
                // Note: if latest pushed block equals finalized block in cache
                // just send latest cached data.
                if pushed_block_number == finalized_block_number {
                    if let Ok(mut data) = redis::cmd("HGETALL")
                        .arg(CacheKey::ParachainsBySession(index))
                        .query_async::<Connection, CacheMap>(conn)
                        .await
                    {
                        if !data.is_empty() {
                            data.insert(String::from("session"), index.to_string());
                            let resp = WsResponseMessage {
                                r#type: String::from("parachains"),
                                result: ParachainsResult::from(data),
                            };
                            let serialized = serde_json::to_string(&resp).unwrap();
                            act.publish_message(&serialized, 0);
                        }
                    }
                }
            }
        }
        Ok(())
    }
}

/// Make actor from `Channel`
impl Actor for Channel {
    /// We are going to use simple Context, we just need ability to communicate
    /// with other actors.
    type Context = Context<Self>;

    /// Method is called on actor start.
    fn started(&mut self, ctx: &mut Context<Self>) {
        // start fetching data fro cache at every block rate
        self.run(ctx);
    }

    fn stopping(&mut self, _: &mut Context<Self>) -> Running {
        // notify server
        self.server_addr.do_send(Remove {
            topic: self.topic.clone(),
        });
        Running::Stop
    }
}

/// Get to a topic, if channel for the topic does not exists create new channel.
#[derive(Message)]
#[rtype(result = "()")]
pub struct Get {
    /// Client ID
    pub id: usize,

    /// Client Addr
    pub addr: Recipient<Message>,

    /// Topic
    pub topic: Topic,
}

/// Get to a topic, remove client from old subscription with the same type
/// send successful subscription to the client
impl Handler<Get> for Channel {
    type Result = ();

    fn handle(&mut self, msg: Get, _ctx: &mut Context<Self>) {
        let Get { id, addr, topic } = msg;

        info!("channel {} requested by session {}", topic, id);

        // add session to this channel
        self.sessions.entry(id).or_insert(addr);

        // TODO handle all topics here
        match &topic {
            Topic::Block(block_number) => {
                let future = async {
                    if let Ok(mut conn) = get_conn(&self.cache).await {
                        if let Ok(serialized_data) = redis::cmd("GET")
                            .arg(CacheKey::BlockByIndexStats(Index::Num(
                                (*block_number).into(),
                            )))
                            .query_async::<Connection, String>(&mut conn)
                            .await
                        {
                            let mut block_data = CacheMap::new();
                            block_data
                                .insert(String::from("block_number"), block_number.to_string());
                            block_data.insert(String::from("is_finalized"), (true).to_string());
                            block_data.insert(String::from("stats"), serialized_data);

                            let resp = WsResponseMessage {
                                r#type: String::from("block"),
                                result: BlockResult::from(block_data),
                            };
                            if let Ok(serialized) = serde_json::to_string(&resp) {
                                self.reply_message(id, &serialized);
                            }
                        }
                    }
                };
                block_on(future);
            }
            _ => (),
        }

        // remove address
        if self.sessions.remove(&id).is_some() {
            info!("session {} removed from channel {}", id, topic);
        }
    }
}

/// Subscribe to a topic, if channel for the topic does not exists create new channel.
#[derive(Message)]
#[rtype(result = "()")]
pub struct Subscribe {
    /// Client ID
    pub id: usize,

    /// Client Addr
    pub addr: Recipient<Message>,

    /// Topic
    pub topic: Topic,
}

/// Subscribe to a topic, remove client from old subscription with the same type
/// send successful subscription to the client
impl Handler<Subscribe> for Channel {
    type Result = ();

    fn handle(&mut self, msg: Subscribe, _ctx: &mut Context<Self>) {
        let Subscribe { id, addr, topic } = msg;

        info!("channel {} subscribed by session {}", topic, id);

        // add session to this channel
        self.sessions.entry(id).or_insert(addr);

        // build reply message
        let resp = WsResponseMessage {
            r#type: String::from("notifications"),
            result: format!("subscribed to {}", topic),
        };

        // serialize and send message only to the client
        if let Ok(serialized) = serde_json::to_string(&resp) {
            self.reply_message(id, &serialized);
        }
    }
}

/// Unsubscribe to a topic
#[derive(Message)]
#[rtype(result = "()")]
pub struct Unsubscribe {
    /// Client ID
    pub id: usize,
}

/// Unsubscribe to a topic, remove client from channel
impl Handler<Unsubscribe> for Channel {
    type Result = ();

    fn handle(&mut self, msg: Unsubscribe, _ctx: &mut Context<Self>) {
        let Unsubscribe { id } = msg;

        // remove address
        if self.sessions.remove(&msg.id).is_some() {
            info!("session {} unsubscribed from channel {}", id, self.topic);
            // delete unsubscribed clientes from cache
            if let Topic::FinalizedBlock(_) = self.topic {
                let future = async {
                    if let Ok(mut conn) = get_conn(&self.cache).await {
                        if let Err(e) = redis::cmd("DEL")
                            .arg(CacheKey::PushedBlockByClientId(id))
                            .query_async::<Connection, u8>(&mut conn)
                            .await
                        {
                            warn!(
                                "DEL cache key {} failed with error: {:?}",
                                CacheKey::PushedBlockByClientId(id),
                                e
                            );
                        }
                    }
                };
                block_on(future);
            }
        }
    }
}<|MERGE_RESOLUTION|>--- conflicted
+++ resolved
@@ -27,7 +27,6 @@
     ws::server::{Message, Remove, Server, WsResponseMessage},
 };
 use actix::prelude::*;
-<<<<<<< HEAD
 use onet_cache::{
     cache_latest_pushed_block_v2,
     provider::{create_or_await_pool, get_conn, RedisPool},
@@ -37,13 +36,8 @@
 use onet_errors::OnetError;
 use onet_records::{BlockNumber, EpochIndex, SS58};
 
-=======
->>>>>>> 8cc507d3
 use futures::executor::block_on;
 use log::{info, warn};
-use onet_cache::{create_or_await_pool, get_conn, CacheKey, Index, RedisPool, Verbosity};
-use onet_config::CONFIG;
-use onet_records::{BlockNumber, EpochIndex, SS58};
 use redis::aio::Connection;
 use std::{collections::HashMap, str::FromStr, time::Duration};
 use subxt::utils::AccountId32;
@@ -639,94 +633,28 @@
                                         .query_async::<Connection, CacheMap>(conn)
                                         .await
                                     {
-<<<<<<< HEAD
                                         auth.extend(tmp);
-=======
-                                        // Note: if latest pushed block equals finalized block in cache
-                                        // just send latest cached data.
-                                        if pushed_block_number == finalized_block_number {
-                                            if let Ok(authority_keys) = redis::cmd("SMEMBERS")
-                                                .arg(CacheKey::AuthorityKeysBySessionParaOnly(
-                                                    *index,
-                                                ))
-                                                .query_async::<Connection, Vec<String>>(&mut conn)
-                                                .await
-                                            {
-                                                if !authority_keys.is_empty() {
-                                                    let mut data: Vec<ValidatorResult> = Vec::new();
-                                                    for key in authority_keys.iter() {
-                                                        if let Ok(mut auth) = redis::cmd("HGETALL")
-                                                            .arg(key)
-                                                            .query_async::<Connection, CacheMap>(
-                                                                &mut conn,
-                                                            )
-                                                            .await
-                                                        {
-                                                            // Extend with requested verbosity data
-                                                            if let Ok(tmp) = redis::cmd("HGETALL")
-                                                            .arg(CacheKey::AuthorityRecordVerbose(
-                                                                key.to_string(),
-                                                                verbosity.clone(),
-                                                            ))
-                                                            .query_async::<Connection, CacheMap>(
-                                                                &mut conn,
-                                                            )
-                                                            .await
-                                                        {
-                                                            auth.extend(tmp);
-                                                        }
-                                                            // NOTE: discovery data is only updated once very X sessions
-                                                            // until there is a strong reason to update this data over socket
-                                                            // it will remain commented out
-                                                            //
-                                                            // let attempts = config
-                                                            //     .discovery_epoch_rate
-                                                            //     * config.discovery_history_attempts;
-                                                            // if let Ok(discovery) =
-                                                            //     get_discovery_data(
-                                                            //         key,
-                                                            //         &mut conn,
-                                                            //         attempts.try_into().unwrap(),
-                                                            //         None,
-                                                            //     )
-                                                            //     .await
-                                                            // {
-                                                            //     if !discovery.is_empty() {
-                                                            //         auth.extend(discovery);
-                                                            //     }
-                                                            // }
-
-                                                            data.push(auth.into());
-                                                        }
-                                                    }
-                                                    let resp = WsResponseMessage {
-                                                        r#type: String::from("validators"),
-                                                        result: ValidatorsResult {
-                                                            session: *index,
-                                                            data,
-                                                        },
-                                                    };
-                                                    let serialized =
-                                                        serde_json::to_string(&resp).unwrap();
-                                                    act.publish_message(&serialized, 0);
-                                                }
-                                            }
-                                        }
->>>>>>> 8cc507d3
                                     }
-                                    // Additional extend with discovery data
-                                    if let Ok(mut discovery) = redis::cmd("HGETALL")
-                                        .arg(CacheKey::AuthorityRecordVerbose(
-                                            key.to_string(),
-                                            Verbosity::Discovery,
-                                        ))
-                                        .query_async::<Connection, CacheMap>(conn)
-                                        .await
-                                    {
-                                        // NOTE: discovery.ips is not needed to be available, so let's skip it.
-                                        discovery.remove("ips");
-                                        auth.extend(discovery);
-                                    }
+                                    // NOTE: discovery data is only updated once very X sessions
+                                    // until there is a strong reason to update this data over socket
+                                    // it will remain commented out
+                                    //
+                                    // let attempts = config
+                                    //     .discovery_epoch_rate
+                                    //     * config.discovery_history_attempts;
+                                    // if let Ok(discovery) =
+                                    //     get_discovery_data(
+                                    //         key,
+                                    //         &mut conn,
+                                    //         attempts.try_into().unwrap(),
+                                    //         None,
+                                    //     )
+                                    //     .await
+                                    // {
+                                    //     if !discovery.is_empty() {
+                                    //         auth.extend(discovery);
+                                    //     }
+                                    // }
                                     data.push(auth.into());
                                 }
                             }
