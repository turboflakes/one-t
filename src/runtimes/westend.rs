--- conflicted
+++ resolved
@@ -71,26 +71,16 @@
 use node_runtime::{
     runtime_types::{
         pallet_identity::types::Data, polkadot_parachain::primitives::Id,
-<<<<<<< HEAD
-        polkadot_primitives::v2::CoreIndex, polkadot_primitives::v2::GroupIndex,
-        polkadot_primitives::v2::ValidatorIndex, polkadot_primitives::v2::ValidityAttestation,
-        sp_arithmetic::per_things::Perbill, sp_core::bounded::bounded_vec::BoundedVec,
-=======
         polkadot_primitives::v2::CoreIndex, polkadot_primitives::v2::DisputeStatement,
         polkadot_primitives::v2::GroupIndex, polkadot_primitives::v2::ValidatorIndex,
         polkadot_primitives::v2::ValidityAttestation, sp_arithmetic::per_things::Perbill,
         sp_consensus_babe::digests::PreDigest, sp_core::bounded::bounded_vec::BoundedVec,
->>>>>>> 55027e5c
     },
     session::events::NewSession,
     // Event,
     system::events::ExtrinsicFailed,
 };
 
-<<<<<<< HEAD
-type Api = node_runtime::RuntimeApi<DefaultConfig, PolkadotExtrinsicParams<DefaultConfig>>;
-=======
->>>>>>> 55027e5c
 type Call = node_runtime::runtime_types::westend_runtime::RuntimeCall;
 type NominationPoolsCall = node_runtime::runtime_types::pallet_nomination_pools::pallet::Call;
 
